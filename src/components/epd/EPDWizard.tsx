<<<<<<< HEAD
import React, { useEffect, useMemo, useState } from 'react';
=======
// src/components/epd/EPDWizard.tsx
import React, { useEffect, useMemo, useRef, useState } from 'react'; // [CHANGED] added useRef
>>>>>>> 407b8056
import { Card, CardContent, CardHeader, CardTitle } from '@/components/ui/card';
import { Button } from '@/components/ui/button';
import { Input } from '@/components/ui/input';
import { Label } from '@/components/ui/label';
import { Textarea } from '@/components/ui/textarea';
import { Select, SelectContent, SelectItem, SelectTrigger, SelectValue } from '@/components/ui/select';
import { Progress } from '@/components/ui/progress';
import { X, ArrowLeft, ArrowRight, CheckCircle, Factory, Truck, Zap, Trash2 } from 'lucide-react';
import { EPDFormData } from '@/types/epd';
import { EPDService } from '@/services/epdService';
import { toast } from 'sonner';
import { safeLocal } from '@/utils/safeLocal'; // ✅ robust localStorage wrapper

interface EPDWizardProps {
  onClose: () => void;
}

<<<<<<< HEAD
// ---- helpers ---------------------------------------------------------------

// Single-key draft store keeps the whole form in one place.
// (Purely additive: doesn’t affect server or other app behavior.)
const DRAFT_KEY = 'epd_wizard_draft_v1';

const DEFAULT_FORM: EPDFormData = {
  // Step 1: Product Description
  product_name: '',
  product_description: '',
  functional_unit: '1 kg',

  // Step 2: Manufacturer Details
  manufacturer_name: '',
  manufacturer_location: '',
  manufacturer_abn: '',

  // Step 3: Material Breakdown
  materials: [
    { name: '', quantity: 0, unit: 'kg', carbon_footprint: 0 }
  ],

  // Step 4: Transport & Energy
  transport: { mode: 'truck', distance: 100, fuel_type: 'diesel' },
  energy: { electricity: 0, gas: 0, renewable_percentage: 0 },

  // Step 5: Waste Scenarios
  waste: { recycling_rate: 10, landfill_rate: 80, incineration_rate: 10 }
};

// Safe numeric coercion to avoid NaN leaks
const asInt = (v: string) => {
  const n = parseInt(v, 10);
  return Number.isFinite(n) ? n : 0;
};
const asFloat = (v: string) => {
  const n = parseFloat(v);
  return Number.isFinite(n) ? n : 0;
};

// ---- component -------------------------------------------------------------
=======
/* ------------------------- local helpers (safe/SSR) ------------------------ */

const IS_BROWSER = typeof window !== 'undefined';
const DRAFT_KEY = 'epd_wizard_draft_v1';

// tiny SSR-safe storage shim (no external imports needed)
const storage = {
  get<T>(key: string, fallback: T): T {
    if (!IS_BROWSER) return fallback;
    try {
      const raw = window.localStorage.getItem(key);
      return raw ? (JSON.parse(raw) as T) : fallback;
    } catch {
      return fallback;
    }
  },
  set<T>(key: string, value: T) {
    if (!IS_BROWSER) return;
    try {
      window.localStorage.setItem(key, JSON.stringify(value));
    } catch {
      /* ignore quota/denied */
    }
  },
  remove(key: string) {
    if (!IS_BROWSER) return;
    try {
      window.localStorage.removeItem(key);
    } catch {/* ignore */}
  },
};

// numeric parsing that never leaks NaN
const asInt = (v: string) => {
  const n = parseInt(v, 10);
  return Number.isFinite(n) ? n : 0;
};
const asFloat = (v: string) => {
  const n = parseFloat(v);
  return Number.isFinite(n) ? n : 0;
};

// canonical default form (used if no draft exists)
const DEFAULT_FORM: EPDFormData = {
  product_name: '',
  product_description: '',
  functional_unit: '1 kg',
  manufacturer_name: '',
  manufacturer_location: '',
  manufacturer_abn: '',
  materials: [{ name: '', quantity: 0, unit: 'kg', carbon_footprint: 0 }],
  transport: { mode: 'truck', distance: 100, fuel_type: 'diesel' },
  energy: { electricity: 0, gas: 0, renewable_percentage: 0 },
  waste: { recycling_rate: 10, landfill_rate: 80, incineration_rate: 10 }
};

/* -------------------------------- component -------------------------------- */
>>>>>>> 407b8056

export const EPDWizard: React.FC<EPDWizardProps> = ({ onClose }) => {
  const [currentStep, setCurrentStep] = useState(1);
  const [isLoading, setIsLoading] = useState(false);

<<<<<<< HEAD
  // Load once from local storage (or defaults). Saves dev time if the page
  // refreshes; doesn’t change server behavior or validations.
  const [formData, setFormData] = useState<EPDFormData>(() => {
    const draft = safeLocal.get<EPDFormData | null>(DRAFT_KEY, null);
    return draft ?? DEFAULT_FORM;
  });
=======
  // [ADDED] gate autosave so it doesn’t re-write immediately after we clear
  const autosaveEnabled = useRef(true);

  // Load once from draft (browser) or fall back to defaults (SSR/build)
  const [formData, setFormData] = useState<EPDFormData>(() =>
    storage.get<EPDFormData>(DRAFT_KEY, DEFAULT_FORM)
  );

  // Auto-save draft whenever the user edits the form (debounced)
  useEffect(() => {
    if (!autosaveEnabled.current) return; // [ADDED] stop writes after successful save
    const timer = setTimeout(() => {
      if (autosaveEnabled.current) {
        storage.set(DRAFT_KEY, formData);
      }
    }, 800); // save after user stops typing for ~0.8s
    return () => clearTimeout(timer);
  }, [formData]);
>>>>>>> 407b8056

  // Auto-save the entire form whenever it changes (debounced-light via microtask).
  useEffect(() => {
    // No debounce delay needed here—writes are tiny; this is robust & simple.
    safeLocal.set(DRAFT_KEY, formData);
  }, [formData]);

  const totalSteps = 5;
  const progressPercentage = useMemo(() => (currentStep / totalSteps) * 100, [currentStep]);

  const steps = [
    { number: 1, title: 'Product Description', icon: Factory },
    { number: 2, title: 'Manufacturer Details', icon: Factory },
    { number: 3, title: 'Material Breakdown', icon: Factory },
    { number: 4, title: 'Transport & Energy', icon: Truck },
    { number: 5, title: 'Waste Scenarios', icon: Trash2 }
  ];

  const handleNext = () => {
    if (currentStep < totalSteps) setCurrentStep(s => s + 1);
  };

  const handlePrevious = () => {
    if (currentStep > 1) setCurrentStep(s => s - 1);
  };

  const handleSubmit = async () => {
    setIsLoading(true);

    // [ADDED] DEV bypass: verify draft-clear without auth/backend
    // Flip with VITE_DEV_MOCK_SAVE=true in .env.local (preview/dev only)
    if ((import.meta as any).env?.VITE_DEV_MOCK_SAVE === 'true') {
      autosaveEnabled.current = false;      // stop autosave from re-writing
      storage.remove(DRAFT_KEY);            // clear the draft now
      toast.success('EPD saved (dev mock).');
      setIsLoading(false);
      onClose();
      return;
    }

    try {
      const { data, error } = await EPDService.createEPD(formData);

      if (error) {
        const msg = typeof error === 'string' ? error : (error?.message ?? 'Unknown error');
        toast.error(`Failed to create EPD: ${msg}`);
        return;
      }

      // [ADDED] stop autosave THEN clear saved draft so it doesn’t reappear
      autosaveEnabled.current = false;
      storage.remove(DRAFT_KEY);

      toast.success('EPD created successfully!');
      onClose();
<<<<<<< HEAD
    } catch (err: any) {
      toast.error(`An unexpected error occurred${err?.message ? `: ${err.message}` : ''}`);
      console.error(err);
    } finally {
=======
      } catch (err: any) {
        toast.error(
          `An unexpected error occurred${err?.message ? `: ${err.message}` : ''}`
        );
        if ((import.meta as any).env?.DEV) {
          // eslint-disable-next-line no-console
          console.error(err);
        }
      } finally {
>>>>>>> 407b8056
      setIsLoading(false);
    }
  };

  const addMaterial = () => {
    setFormData(prev => ({
      ...prev,
<<<<<<< HEAD
      materials: [
        ...prev.materials,
        { name: '', quantity: 0, unit: 'kg', carbon_footprint: 0 }
      ]
=======
      materials: [...prev.materials, { name: '', quantity: 0, unit: 'kg', carbon_footprint: 0 }]
>>>>>>> 407b8056
    }));
  };

  const removeMaterial = (index: number) => {
    setFormData(prev => ({
      ...prev,
      materials: prev.materials.filter((_, i) => i !== index)
    }));
  };

<<<<<<< HEAD
  const updateMaterial = (index: number, field: keyof EPDFormData['materials'][number], value: any) => {
=======
  const updateMaterial = (
    index: number,
    field: keyof EPDFormData['materials'][number],
    value: any
  ) => {
>>>>>>> 407b8056
    setFormData(prev => ({
      ...prev,
      materials: prev.materials.map((m, i) => (i === index ? { ...m, [field]: value } : m))
    }));
  };

  const renderStepContent = () => {
    switch (currentStep) {
      case 1:
        return (
          <div className="space-y-6">
            <div>
              <Label htmlFor="product_name">Product Name *</Label>
              <Input
                id="product_name"
                value={formData.product_name}
                onChange={(e) => setFormData(prev => ({ ...prev, product_name: e.target.value }))}
                placeholder="e.g., High-Performance Concrete Block"
                className="mt-1"
              />
            </div>

            <div>
              <Label htmlFor="product_description">Product Description</Label>
              <Textarea
                id="product_description"
                value={formData.product_description}
                onChange={(e) => setFormData(prev => ({ ...prev, product_description: e.target.value }))}
                placeholder="Detailed description of the product, its intended use, and key characteristics"
                className="mt-1"
                rows={4}
              />
            </div>

            <div>
              <Label htmlFor="functional_unit">Functional Unit *</Label>
              <Select
                value={formData.functional_unit}
                onValueChange={(value) => setFormData(prev => ({ ...prev, functional_unit: value }))}
              >
                <SelectTrigger id="functional_unit" className="mt-1">
                  <SelectValue />
                </SelectTrigger>
                <SelectContent>
                  <SelectItem value="1 kg">1 kg</SelectItem>
                  <SelectItem value="1 m²">1 m²</SelectItem>
                  <SelectItem value="1 m³">1 m³</SelectItem>
                  <SelectItem value="1 piece">1 piece</SelectItem>
                  <SelectItem value="1 tonne">1 tonne</SelectItem>
                </SelectContent>
              </Select>
              <p className="text-sm text-muted-foreground mt-1">
                The reference unit for all environmental impacts
              </p>
            </div>
          </div>
        );

      case 2:
        return (
          <div className="space-y-6">
            <div>
              <Label htmlFor="manufacturer_name">Manufacturer Name *</Label>
              <Input
                id="manufacturer_name"
                value={formData.manufacturer_name}
                onChange={(e) => setFormData(prev => ({ ...prev, manufacturer_name: e.target.value }))}
                placeholder="Company or organization name"
                className="mt-1"
              />
            </div>

            <div>
              <Label htmlFor="manufacturer_location">Manufacturing Location</Label>
              <Input
                id="manufacturer_location"
                value={formData.manufacturer_location}
                onChange={(e) => setFormData(prev => ({ ...prev, manufacturer_location: e.target.value }))}
                placeholder="City, State, Country"
                className="mt-1"
              />
            </div>

            <div>
              <Label htmlFor="manufacturer_abn">ABN (Australian Business Number)</Label>
              <Input
                id="manufacturer_abn"
                value={formData.manufacturer_abn}
                onChange={(e) => setFormData(prev => ({ ...prev, manufacturer_abn: e.target.value }))}
                placeholder="12 345 678 901"
                className="mt-1"
              />
            </div>
          </div>
        );

      case 3:
        return (
          <div className="space-y-6">
            <div className="flex justify-between items-center">
              <h3 className="font-semibold">Material Components</h3>
              <Button onClick={addMaterial} variant="outline" size="sm">
                Add Material
              </Button>
            </div>

            {formData.materials.map((material, index) => (
              <Card key={index} className="p-4">
                <div className="grid grid-cols-1 md:grid-cols-4 gap-4">
                  <div>
                    <Label>Material Name</Label>
                    <Input
                      value={material.name}
                      onChange={(e) => updateMaterial(index, 'name', e.target.value)}
                      placeholder="e.g., Portland Cement"
                      className="mt-1"
                    />
                  </div>

                  <div>
                    <Label>Quantity</Label>
                    <Input
                      type="number"
                      value={material.quantity}
                      onChange={(e) => updateMaterial(index, 'quantity', asFloat(e.target.value))}
                      className="mt-1"
                    />
                  </div>

                  <div>
                    <Label>Unit</Label>
                    <Select
                      value={material.unit}
                      onValueChange={(value) => updateMaterial(index, 'unit', value)}
                    >
                      <SelectTrigger className="mt-1">
                        <SelectValue />
                      </SelectTrigger>
                      <SelectContent>
                        <SelectItem value="kg">kg</SelectItem>
                        <SelectItem value="m²">m²</SelectItem>
                        <SelectItem value="m³">m³</SelectItem>
                        <SelectItem value="pieces">pieces</SelectItem>
                      </SelectContent>
                    </Select>
                  </div>

                  <div className="flex gap-2">
                    <div className="flex-1">
                      <Label>Carbon Factor (kg CO₂e)</Label>
                      <Input
                        type="number"
                        step="0.01"
                        value={material.carbon_footprint}
                        onChange={(e) => updateMaterial(index, 'carbon_footprint', asFloat(e.target.value))}
                        className="mt-1"
                      />
                    </div>
                    {formData.materials.length > 1 && (
                      <Button
                        variant="ghost"
                        size="sm"
                        onClick={() => removeMaterial(index)}
                        className="mt-6"
                        aria-label="Remove material"
                        title="Remove material"
                      >
                        <X className="w-4 h-4" />
                      </Button>
                    )}
                  </div>
                </div>
              </Card>
            ))}
          </div>
        );

      case 4:
        return (
          <div className="space-y-6">
            <div>
              <h3 className="font-semibold mb-4 flex items-center gap-2">
                <Truck className="w-4 h-4" />
                Transport Assumptions
              </h3>
              <div className="grid grid-cols-1 md:grid-cols-3 gap-4">
                <div>
                  <Label>Transport Mode</Label>
                  <Select
                    value={formData.transport.mode}
                    onValueChange={(value) =>
                      setFormData(prev => ({ ...prev, transport: { ...prev.transport, mode: value } }))
                    }
                  >
                    <SelectTrigger className="mt-1">
                      <SelectValue />
                    </SelectTrigger>
                    <SelectContent>
                      <SelectItem value="truck">Truck</SelectItem>
                      <SelectItem value="rail">Rail</SelectItem>
                      <SelectItem value="ship">Ship</SelectItem>
                    </SelectContent>
                  </Select>
                </div>

                <div>
                  <Label>Distance (km)</Label>
                  <Input
                    type="number"
                    value={formData.transport.distance}
                    onChange={(e) =>
                      setFormData(prev => ({
                        ...prev,
                        transport: { ...prev.transport, distance: asInt(e.target.value) }
                      }))
                    }
                    className="mt-1"
                  />
                </div>

                <div>
                  <Label>Fuel Type</Label>
                  <Select
                    value={formData.transport.fuel_type}
                    onValueChange={(value) =>
                      setFormData(prev => ({
                        ...prev,
                        transport: { ...prev.transport, fuel_type: value }
                      }))
                    }
                  >
                    <SelectTrigger className="mt-1">
                      <SelectValue />
                    </SelectTrigger>
                    <SelectContent>
                      <SelectItem value="diesel">Diesel</SelectItem>
                      <SelectItem value="electric">Electric</SelectItem>
                    </SelectContent>
                  </Select>
                </div>
              </div>
            </div>

            <div>
              <h3 className="font-semibold mb-4 flex items-center gap-2">
                <Zap className="w-4 h-4" />
                Energy Inputs (Manufacturing)
              </h3>
              <div className="grid grid-cols-1 md:grid-cols-3 gap-4">
                <div>
                  <Label>Electricity (kWh)</Label>
                  <Input
                    type="number"
                    step="0.1"
                    value={formData.energy.electricity}
                    onChange={(e) =>
                      setFormData(prev => ({
                        ...prev,
                        energy: { ...prev.energy, electricity: asFloat(e.target.value) }
                      }))
                    }
                    className="mt-1"
                  />
                </div>

                <div>
                  <Label>Natural Gas (kWh)</Label>
                  <Input
                    type="number"
                    step="0.1"
                    value={formData.energy.gas}
                    onChange={(e) =>
                      setFormData(prev => ({
                        ...prev,
                        energy: { ...prev.energy, gas: asFloat(e.target.value) }
                      }))
                    }
                    className="mt-1"
                  />
                </div>

                <div>
                  <Label>Renewable Energy (%)</Label>
                  <Input
                    type="number"
                    min="0"
                    max="100"
                    value={formData.energy.renewable_percentage}
                    onChange={(e) =>
                      setFormData(prev => ({
                        ...prev,
                        energy: { ...prev.energy, renewable_percentage: asInt(e.target.value) }
                      }))
                    }
                    className="mt-1"
                  />
                </div>
              </div>
            </div>
          </div>
        );

      case 5:
        return (
          <div className="space-y-6">
            <h3 className="font-semibold mb-4 flex items-center gap-2">
              <Trash2 className="w-4 h-4" />
              End-of-Life Scenarios
            </h3>

            <div className="grid grid-cols-1 md:grid-cols-3 gap-4">
              <div>
                <Label>Recycling Rate (%)</Label>
                <Input
                  type="number"
                  min="0"
                  max="100"
                  value={formData.waste.recycling_rate}
                  onChange={(e) =>
                    setFormData(prev => ({
                      ...prev,
                      waste: { ...prev.waste, recycling_rate: asInt(e.target.value) }
                    }))
                  }
                  className="mt-1"
                />
              </div>

              <div>
                <Label>Landfill Rate (%)</Label>
                <Input
                  type="number"
                  min="0"
                  max="100"
                  value={formData.waste.landfill_rate}
                  onChange={(e) =>
                    setFormData(prev => ({
                      ...prev,
                      waste: { ...prev.waste, landfill_rate: asInt(e.target.value) }
                    }))
                  }
                  className="mt-1"
                />
              </div>

              <div>
                <Label>Incineration Rate (%)</Label>
                <Input
                  type="number"
                  min="0"
                  max="100"
                  value={formData.waste.incineration_rate}
                  onChange={(e) =>
                    setFormData(prev => ({
                      ...prev,
                      waste: { ...prev.waste, incineration_rate: asInt(e.target.value) }
                    }))
                  }
                  className="mt-1"
                />
              </div>
            </div>

            <div className="p-4 bg-yellow-50 dark:bg-yellow-950/20 border border-yellow-200 dark:border-yellow-800 rounded-lg">
              <p className="text-sm text-yellow-800 dark:text-yellow-200">
                <strong>Note:</strong> Total percentages should sum to 100%. Current total:{' '}
                {formData.waste.recycling_rate +
                  formData.waste.landfill_rate +
                  formData.waste.incineration_rate}
                %
              </p>
            </div>
          </div>
        );

      default:
        return null;
    }
  };

  return (
    <div className="max-w-4xl mx-auto">
      {/* Header */}
      <div className="flex items-center justify-between mb-8">
        <div>
          <h1 className="text-2xl font-bold">Create New EPD</h1>
          <p className="text-muted-foreground">ISO 14025 Compliant Environmental Product Declaration</p>
        </div>
        <Button variant="ghost" onClick={onClose} aria-label="Close">
          <X className="w-4 h-4" />
        </Button>
      </div>

      {/* Progress */}
      <div className="mb-8">
        <div className="flex items-center justify-between mb-2">
          <span className="text-sm font-medium">Step {currentStep} of {totalSteps}</span>
          <span className="text-sm text-muted-foreground">{Math.round(progressPercentage)}% Complete</span>
        </div>
        <Progress value={progressPercentage} className="w-full" />
      </div>

      {/* Step Navigation */}
      <div className="flex items-center justify-between mb-8">
        {steps.map((step) => {
          const Icon = step.icon;
          const isActive = step.number === currentStep;
          const isCompleted = step.number < currentStep;

<<<<<<< HEAD
          return (
=======
        return (
>>>>>>> 407b8056
            <div key={step.number} className="flex items-center gap-2">
              <div
                className={`w-8 h-8 rounded-full flex items-center justify-center text-sm font-medium border-2 ${
                  isCompleted
                    ? 'bg-green-100 border-green-500 text-green-700'
                    : isActive
                    ? 'bg-primary border-primary text-primary-foreground'
                    : 'bg-muted border-muted-foreground text-muted-foreground'
                }`}
              >
                {isCompleted ? <CheckCircle className="w-4 h-4" /> : step.number}
              </div>
              <span className={`text-sm ${isActive ? 'font-medium' : 'text-muted-foreground'}`}>
                {step.title}
              </span>
            </div>
          );
        })}
      </div>

      {/* Step Content */}
      <Card className="mb-8">
        <CardHeader>
          <CardTitle>{steps[currentStep - 1].title}</CardTitle>
        </CardHeader>
        <CardContent>{renderStepContent()}</CardContent>
      </Card>

      {/* Navigation Buttons */}
      <div className="flex justify-between">
        <Button
          variant="outline"
          onClick={handlePrevious}
          disabled={currentStep === 1}
        >
          <ArrowLeft className="w-4 h-4 mr-2" />
          Previous
        </Button>

        {currentStep === totalSteps ? (
          <Button
            onClick={handleSubmit}
            disabled={isLoading}
            className="bg-primary hover:bg-primary/90"
          >
            {isLoading ? 'Creating EPD...' : 'Create EPD'}
          </Button>
        ) : (
          <Button onClick={handleNext}>
            Next
            <ArrowRight className="w-4 h-4 ml-2" />
          </Button>
        )}
      </div>
    </div>
  );
};<|MERGE_RESOLUTION|>--- conflicted
+++ resolved
@@ -1,9 +1,9 @@
-<<<<<<< HEAD
+
 import React, { useEffect, useMemo, useState } from 'react';
-=======
+
 // src/components/epd/EPDWizard.tsx
 import React, { useEffect, useMemo, useRef, useState } from 'react'; // [CHANGED] added useRef
->>>>>>> 407b8056
+
 import { Card, CardContent, CardHeader, CardTitle } from '@/components/ui/card';
 import { Button } from '@/components/ui/button';
 import { Input } from '@/components/ui/input';
@@ -21,7 +21,7 @@
   onClose: () => void;
 }
 
-<<<<<<< HEAD
+
 // ---- helpers ---------------------------------------------------------------
 
 // Single-key draft store keeps the whole form in one place.
@@ -63,7 +63,7 @@
 };
 
 // ---- component -------------------------------------------------------------
-=======
+
 /* ------------------------- local helpers (safe/SSR) ------------------------ */
 
 const IS_BROWSER = typeof window !== 'undefined';
@@ -121,20 +121,20 @@
 };
 
 /* -------------------------------- component -------------------------------- */
->>>>>>> 407b8056
+
 
 export const EPDWizard: React.FC<EPDWizardProps> = ({ onClose }) => {
   const [currentStep, setCurrentStep] = useState(1);
   const [isLoading, setIsLoading] = useState(false);
 
-<<<<<<< HEAD
+
   // Load once from local storage (or defaults). Saves dev time if the page
   // refreshes; doesn’t change server behavior or validations.
   const [formData, setFormData] = useState<EPDFormData>(() => {
     const draft = safeLocal.get<EPDFormData | null>(DRAFT_KEY, null);
     return draft ?? DEFAULT_FORM;
   });
-=======
+
   // [ADDED] gate autosave so it doesn’t re-write immediately after we clear
   const autosaveEnabled = useRef(true);
 
@@ -153,7 +153,7 @@
     }, 800); // save after user stops typing for ~0.8s
     return () => clearTimeout(timer);
   }, [formData]);
->>>>>>> 407b8056
+
 
   // Auto-save the entire form whenever it changes (debounced-light via microtask).
   useEffect(() => {
@@ -209,12 +209,12 @@
 
       toast.success('EPD created successfully!');
       onClose();
-<<<<<<< HEAD
+
     } catch (err: any) {
       toast.error(`An unexpected error occurred${err?.message ? `: ${err.message}` : ''}`);
       console.error(err);
     } finally {
-=======
+
       } catch (err: any) {
         toast.error(
           `An unexpected error occurred${err?.message ? `: ${err.message}` : ''}`
@@ -224,7 +224,7 @@
           console.error(err);
         }
       } finally {
->>>>>>> 407b8056
+
       setIsLoading(false);
     }
   };
@@ -232,14 +232,13 @@
   const addMaterial = () => {
     setFormData(prev => ({
       ...prev,
-<<<<<<< HEAD
+
       materials: [
         ...prev.materials,
         { name: '', quantity: 0, unit: 'kg', carbon_footprint: 0 }
       ]
-=======
-      materials: [...prev.materials, { name: '', quantity: 0, unit: 'kg', carbon_footprint: 0 }]
->>>>>>> 407b8056
+
+      materials: [...prev.materials, { name: '', quantity: 0, unit: 'kg', carbon_footprint: 0 }]n
     }));
   };
 
@@ -250,15 +249,13 @@
     }));
   };
 
-<<<<<<< HEAD
+
   const updateMaterial = (index: number, field: keyof EPDFormData['materials'][number], value: any) => {
-=======
-  const updateMaterial = (
+ const updateMaterial = (
     index: number,
     field: keyof EPDFormData['materials'][number],
     value: any
   ) => {
->>>>>>> 407b8056
     setFormData(prev => ({
       ...prev,
       materials: prev.materials.map((m, i) => (i === index ? { ...m, [field]: value } : m))
@@ -668,11 +665,10 @@
           const isActive = step.number === currentStep;
           const isCompleted = step.number < currentStep;
 
-<<<<<<< HEAD
+
           return (
-=======
-        return (
->>>>>>> 407b8056
+          return (
+
             <div key={step.number} className="flex items-center gap-2">
               <div
                 className={`w-8 h-8 rounded-full flex items-center justify-center text-sm font-medium border-2 ${
