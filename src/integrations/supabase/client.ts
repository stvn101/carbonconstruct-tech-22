<<<<<<< HEAD
export { supabase } from '@/lib/supabase/client';
=======
// Centralized Supabase client (TECH-22)
import { createClient } from '@supabase/supabase-js';

const env = (import.meta as any).env || {};

// Allow runtime overrides via localStorage to unblock env submission issues
const lsUrl = typeof window !== 'undefined' ? localStorage.getItem('cc_supabase_url') : null;
const lsAnon = typeof window !== 'undefined' ? localStorage.getItem('cc_supabase_anon') : null;

// Support both Vite and Next-style public envs
const publicUrl = (env.VITE_SUPABASE_URL as string) || (env.NEXT_PUBLIC_SUPABASE_URL as string) || '';
const publicAnon = (env.VITE_SUPABASE_PUBLISHABLE_KEY as string) || (env.VITE_SUPABASE_ANON_KEY as string) || '';

// Safe fallbacks (publishable anon key only) - hkgryypdqiyigoztvran project
const fallbackUrl = 'https://hkgryypdqiyigoztvran.supabase.co';
const fallbackAnon = 'eyJhbGciOiJIUzI1NiIsInR5cCI6IkpXVCJ9.eyJpc3MiOiJzdXBhYmFzZSIsInJlZiI6ImhrZ3J5eXBkcWl5aWdvenR2cmFuIiwicm9sZSI6ImFub24iLCJpYXQiOjE3NTQ5MDY4ODYsImV4cCI6MjA3MDQ4Mjg4Nn0.kYBkBkZcdZpK9r-KWDKRAMzrONa0BkECtdYhfdpFOuU';

const supabaseUrl = (lsUrl || publicUrl || fallbackUrl) as string;
const supabaseAnonKey = (lsAnon || publicAnon || fallbackAnon) as string;

if (!publicUrl) {
  console.warn('[Supabase] Public URL missing; using', lsUrl ? 'localStorage override' : 'fallback URL');
}
if (!publicAnon) {
  console.warn('[Supabase] Public anon key missing; using', lsAnon ? 'localStorage override' : 'embedded publishable anon key fallback');
}
if (lsUrl || lsAnon) {
  console.info('[Supabase] Using localStorage overrides. Clear with localStorage.removeItem("cc_supabase_url") / removeItem("cc_supabase_anon").');
}

export const supabase = createClient(supabaseUrl, supabaseAnonKey, {
  auth: { persistSession: true, autoRefreshToken: true },
});
>>>>>>> 5a1827f4
<|MERGE_RESOLUTION|>--- conflicted
+++ resolved
@@ -1,6 +1,6 @@
-<<<<<<< HEAD
+tech22-fix-supabase-routing
 export { supabase } from '@/lib/supabase/client';
-=======
+
 // Centralized Supabase client (TECH-22)
 import { createClient } from '@supabase/supabase-js';
 
@@ -34,4 +34,4 @@
 export const supabase = createClient(supabaseUrl, supabaseAnonKey, {
   auth: { persistSession: true, autoRefreshToken: true },
 });
->>>>>>> 5a1827f4
+main